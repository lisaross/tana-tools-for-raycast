--- conflicted
+++ resolved
@@ -51,14 +51,16 @@
     "typescript-eslint": "^8.29.0"
   },
   "scripts": {
-<<<<<<< HEAD
-    "build": "ray build -e dist",
-    "dev": "ray develop",
-=======
     "build": "npm run format && npm run lint && ray build -e dist",
     "dev": "npm run format && npm run lint && ray develop",
->>>>>>> 5d035980
     "lint": "ray lint",
-    "publish": "ray publish"
+    "format": "prettier --write \"src/**/*.{ts,tsx,js,jsx}\" \"**/*.md\"",
+    "format:check": "prettier --check \"src/**/*.{ts,tsx,js,jsx}\" \"**/*.md\"",
+    "publish": "ray publish",
+    "test": "npx jest",
+    "test:watch": "npx jest --watch",
+    "test:coverage": "npx jest --coverage",
+    "validate": "npm run format:check && npm run lint && npm run test",
+    "prepare": "npm run validate"
   }
 }