{
  "name": "tana-paste-for-raycast",
  "title": "Tana Paste for Raycast",
  "description": "Convert text and Markdown to Tana Paste format",
  "icon": "command-icon.png",
  "author": "lisaross",
  "type": "module",
  "version": "1.6.1",
  "license": "MIT",
  "commands": [
    {
      "name": "quick-clipboard-to-tana",
      "title": "Quick Clipboard to Tana",
      "description": "Instantly convert clipboard content to Tana Paste format",
      "mode": "no-view"
    },
    {
      "name": "paste-and-edit",
      "title": "Paste and Edit for Tana",
      "description": "Paste text, edit it, then convert to Tana Paste format",
      "mode": "view"
    },
    {
      "name": "selected-to-tana",
      "title": "Convert Selected Text to Tana",
      "description": "Convert currently selected text to Tana Paste format",
      "mode": "no-view"
    },
    {
      "name": "youtube-to-tana",
      "title": "Youtube to Tana",
      "description": "Extract YouTube video information and convert to Tana Paste format",
      "mode": "no-view"
    }
  ],
  "dependencies": {
    "@raycast/api": "^1.94.3",
    "youtube-transcript": "^1.2.1"
  },
  "devDependencies": {
    "@eslint/eslintrc": "^3.3.1",
    "@eslint/js": "^9.23.0",
<<<<<<< HEAD
    "@raycast/eslint-config": "^2.0.4",
    "@types/jest": "^29.5.12",
=======
>>>>>>> 5035db5 (enhancement: cleanup repository for minimal publication #21)
    "@types/node": "^18.8.3",
    "@types/react": "^19.1.0",
    "@types/react-dom": "^19.1.1",
    "eslint": "^9.23.0",
    "eslint-plugin-react": "^7.37.4",
    "globals": "^16.0.0",
    "prettier": "^3.5.3",
    "typescript": "^5.8.2",
    "typescript-eslint": "^8.29.0"
  },
  "scripts": {
<<<<<<< HEAD
    "build": "npm run format && npm run lint && ray build -e dist",
    "dev": "npm run format && npm run lint && ray develop",
=======
    "build": "ray build -e dist",
    "dev": "ray develop",
>>>>>>> 5035db5 (enhancement: cleanup repository for minimal publication #21)
    "lint": "ray lint",
    "publish": "ray publish"
  }
}<|MERGE_RESOLUTION|>--- conflicted
+++ resolved
@@ -40,11 +40,6 @@
   "devDependencies": {
     "@eslint/eslintrc": "^3.3.1",
     "@eslint/js": "^9.23.0",
-<<<<<<< HEAD
-    "@raycast/eslint-config": "^2.0.4",
-    "@types/jest": "^29.5.12",
-=======
->>>>>>> 5035db5 (enhancement: cleanup repository for minimal publication #21)
     "@types/node": "^18.8.3",
     "@types/react": "^19.1.0",
     "@types/react-dom": "^19.1.1",
@@ -56,13 +51,8 @@
     "typescript-eslint": "^8.29.0"
   },
   "scripts": {
-<<<<<<< HEAD
-    "build": "npm run format && npm run lint && ray build -e dist",
-    "dev": "npm run format && npm run lint && ray develop",
-=======
     "build": "ray build -e dist",
     "dev": "ray develop",
->>>>>>> 5035db5 (enhancement: cleanup repository for minimal publication #21)
     "lint": "ray lint",
     "publish": "ray publish"
   }
