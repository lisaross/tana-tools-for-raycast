# Tana Paste for Raycast

A Raycast extension that converts clipboard content to Tana Paste format. Perfect for quickly transforming Markdown text into Tana's node-based structure.

## Features

- Multiple ways to convert content:
  - Quick clipboard conversion (no UI)
  - Paste and edit interface for reviewing before conversion
  - Convert selected text directly
  - Extract YouTube video metadata directly from browser
- Automatically converts clipboard content to Tana Paste format
- Supports Markdown elements:
  - Headings (H1-H6)
  - Bullet lists (`-`, `*`, `+`)
  - Numbered lists
  - Paragraphs
  - Nested content with proper indentation
- Specialized format support:
  - YouTube transcript
  - Limitless Pendant transcriptions
- Instant feedback via HUD notifications
- TypeScript implementation with strict typing
- Comprehensive error handling

## Installation

1. Make sure you have [Raycast](https://raycast.com/) installed
2. Install Node.js and npm if you haven't already
3. Clone this repository:
   ```bash
   git clone https://github.com/lisaross/tana-paste-for-raycast.git
   cd tana-paste-for-raycast
   ```
4. Install dependencies:
   ```bash
   npm install
   ```
5. Build the extension:
   ```bash
   npm run build
   ```
6. Start development mode:
   ```bash
   npm run dev
   ```

## Usage

### Quick Clipboard Conversion
1. Copy your Markdown text to clipboard (⌘+C)
2. Open Raycast (⌘+Space)
3. Type "Quick Clipboard to Tana"
4. Press Enter
5. Your clipboard now contains the Tana-formatted version
6. Paste into Tana (⌘+V)

### Paste and Edit Mode
1. Open Raycast (⌘+Space)
2. Type "Paste and Edit for Tana"
3. Press Enter
4. Edit your text in the interface
5. Press Enter to convert and copy to clipboard
6. Paste into Tana (⌘+V)

### Convert Selected Text
1. Select text in any application
2. Open Raycast (⌘+Space)
3. Type "Convert Selected Text to Tana"
4. Press Enter
5. The converted text is now in your clipboard
6. Paste into Tana (⌘+V)

### YouTube to Tana
1. Open a YouTube video in your browser
2. Open Raycast (⌘+Space)
3. Type "YouTube to Tana"
4. Press Enter
5. Video metadata and transcript (if available) are extracted, formatted, and copied to your clipboard
6. Paste into Tana (⌘+V)

**Features:**
- Extracts video title, URL, channel information, and description
- Automatically retrieves video transcript (when available)
- Formats everything in Tana's node structure
- Works with videos in any language that has captions

**Troubleshooting:**
- Make sure you have at least one YouTube watch page open (not a channel, home, or shorts page)
- If you get "Can't find video description" errors, try clicking "Show more" on the description
- Not all videos have transcripts available - in this case, only the metadata will be extracted
- For videos with multiple language options, the default language is extracted

## Example

Input (in clipboard):
```markdown
# My Heading
## Subheading
- List item 1
  - Nested item
- List item 2
```

Output (in clipboard):
```
%%tana%%
- !! My Heading
  - !! Subheading
    - List item 1
      - Nested item
    - List item 2
```

### Limitless Pendant Transcription Example

Input:
```markdown
# Meeting Title

## Discussion Topic

> [Speaker 1](#startMs=1743688649931&endMs=1743688652931): Hello everyone.

> [You](#startMs=1743688652931&endMs=1743688653931): Good morning.
```

Output:
```
%%tana%%
<<<<<<< HEAD
- !! Meeting Title
  - !! Discussion Topic
    - Speaker 1: Hello everyone.
    - You: Good morning.
=======
- Meeting Title
  - Discussion Topic
    - Speaker 1 (00:29:03): Hello everyone.
    - You (00:29:03): Good morning.
```

### New Transcription Format Example

Input:
```
Speaker 1

Yesterday, 11:00 AM
Lisa, hi.
Hello. Hello.
Speaker 2

Yesterday, 11:00 AM
You're on mute. It going?
Speaker 1

Yesterday, 11:00 AM
Yeah. Pretty good. Pretty good. How are you? Very good.
Hey.
Speaker 3
```

Output:
```
%%tana%%
- Speaker 1: Lisa, hi.
- Speaker 1: Hello. Hello.
- Speaker 2: You're on mute. It going?
- Speaker 1: Yeah. Pretty good. Pretty good. How are you? Very good.
- Speaker 1: Hey.
- Speaker 3
>>>>>>> 5d035980
```

### YouTube Transcript Example

Input:
```markdown
> [00:00] Introduction to the topic
> 
> [01:30] Key concept explanation
> 
> [05:45] Summary and conclusion
```

Output:
```
%%tana%%
- [00:00] Introduction to the topic
- [01:30] Key concept explanation
- [05:45] Summary and conclusion
```

## Development

This project is built with:
- TypeScript
- Raycast Extension API

For development, you can use the standard Raycast development commands:

```bash
npm run dev     # Development mode with hot reload
npm run build   # Build the extension
```

## License

<<<<<<< HEAD
MIT License 
=======
This project is licensed under the MIT License - see the LICENSE file for details.
>>>>>>> 5d035980
<|MERGE_RESOLUTION|>--- conflicted
+++ resolved
@@ -1,139 +1,52 @@
 # Tana Paste for Raycast
 
-A Raycast extension that converts clipboard content to Tana Paste format. Perfect for quickly transforming Markdown text into Tana's node-based structure.
+A Raycast extension that converts various text formats into Tana's paste format. This extension is particularly useful for converting meeting transcripts, notes, and other structured text into Tana's hierarchical format.
 
 ## Features
 
-- Multiple ways to convert content:
-  - Quick clipboard conversion (no UI)
-  - Paste and edit interface for reviewing before conversion
-  - Convert selected text directly
-  - Extract YouTube video metadata directly from browser
-- Automatically converts clipboard content to Tana Paste format
-- Supports Markdown elements:
-  - Headings (H1-H6)
-  - Bullet lists (`-`, `*`, `+`)
-  - Numbered lists
-  - Paragraphs
-  - Nested content with proper indentation
-- Specialized format support:
-  - YouTube transcript
-  - Limitless Pendant transcriptions
-- Instant feedback via HUD notifications
-- TypeScript implementation with strict typing
-- Comprehensive error handling
+- Converts meeting transcripts with speaker names and timestamps
+- Handles YouTube transcript formats with timestamps
+- Supports bullet points and numbered lists
+- Maintains proper indentation and hierarchy
+- Preserves code blocks and formatting
+- Converts headers and sections
+- Handles mixed format lists (numbers and symbols)
 
 ## Installation
 
-1. Make sure you have [Raycast](https://raycast.com/) installed
-2. Install Node.js and npm if you haven't already
-3. Clone this repository:
-   ```bash
-   git clone https://github.com/lisaross/tana-paste-for-raycast.git
-   cd tana-paste-for-raycast
-   ```
-4. Install dependencies:
-   ```bash
-   npm install
-   ```
-5. Build the extension:
-   ```bash
-   npm run build
-   ```
-6. Start development mode:
-   ```bash
-   npm run dev
-   ```
+1. Install the extension from the [Raycast Store](https://www.raycast.com/lisaross/tana-paste)
+2. Open Raycast and search for "Tana Paste"
+3. Select the text you want to convert
+4. The converted text will be copied to your clipboard in Tana's format
 
 ## Usage
 
-### Quick Clipboard Conversion
-1. Copy your Markdown text to clipboard (⌘+C)
-2. Open Raycast (⌘+Space)
-3. Type "Quick Clipboard to Tana"
+### Basic Usage
+
+1. Copy any text you want to convert
+2. Open Raycast (⌘ + Space)
+3. Type "Tana Paste"
 4. Press Enter
-5. Your clipboard now contains the Tana-formatted version
-6. Paste into Tana (⌘+V)
+5. The converted text will be copied to your clipboard
+6. Paste into Tana (⌘ + V)
 
-### Paste and Edit Mode
-1. Open Raycast (⌘+Space)
-2. Type "Paste and Edit for Tana"
-3. Press Enter
-4. Edit your text in the interface
-5. Press Enter to convert and copy to clipboard
-6. Paste into Tana (⌘+V)
+### Supported Formats
 
-### Convert Selected Text
-1. Select text in any application
-2. Open Raycast (⌘+Space)
-3. Type "Convert Selected Text to Tana"
-4. Press Enter
-5. The converted text is now in your clipboard
-6. Paste into Tana (⌘+V)
-
-### YouTube to Tana
-1. Open a YouTube video in your browser
-2. Open Raycast (⌘+Space)
-3. Type "YouTube to Tana"
-4. Press Enter
-5. Video metadata and transcript (if available) are extracted, formatted, and copied to your clipboard
-6. Paste into Tana (⌘+V)
-
-**Features:**
-- Extracts video title, URL, channel information, and description
-- Automatically retrieves video transcript (when available)
-- Formats everything in Tana's node structure
-- Works with videos in any language that has captions
-
-**Troubleshooting:**
-- Make sure you have at least one YouTube watch page open (not a channel, home, or shorts page)
-- If you get "Can't find video description" errors, try clicking "Show more" on the description
-- Not all videos have transcripts available - in this case, only the metadata will be extracted
-- For videos with multiple language options, the default language is extracted
-
-## Example
-
-Input (in clipboard):
-```markdown
-# My Heading
-## Subheading
-- List item 1
-  - Nested item
-- List item 2
-```
-
-Output (in clipboard):
-```
-%%tana%%
-- !! My Heading
-  - !! Subheading
-    - List item 1
-      - Nested item
-    - List item 2
-```
-
-### Limitless Pendant Transcription Example
+#### Meeting Transcript Example
 
 Input:
-```markdown
-# Meeting Title
+```
+Meeting Title
 
-## Discussion Topic
+Discussion Topic
 
-> [Speaker 1](#startMs=1743688649931&endMs=1743688652931): Hello everyone.
-
-> [You](#startMs=1743688652931&endMs=1743688653931): Good morning.
+Speaker 1: Hello everyone.
+You: Good morning.
 ```
 
 Output:
 ```
 %%tana%%
-<<<<<<< HEAD
-- !! Meeting Title
-  - !! Discussion Topic
-    - Speaker 1: Hello everyone.
-    - You: Good morning.
-=======
 - Meeting Title
   - Discussion Topic
     - Speaker 1 (00:29:03): Hello everyone.
@@ -170,7 +83,6 @@
 - Speaker 1: Yeah. Pretty good. Pretty good. How are you? Very good.
 - Speaker 1: Hey.
 - Speaker 3
->>>>>>> 5d035980
 ```
 
 ### YouTube Transcript Example
@@ -207,8 +119,4 @@
 
 ## License
 
-<<<<<<< HEAD
-MIT License 
-=======
-This project is licensed under the MIT License - see the LICENSE file for details.
->>>>>>> 5d035980
+This project is licensed under the MIT License - see the LICENSE file for details.